from __future__ import absolute_import

from django.db.models import Q

from sentry.api.base import Endpoint
from sentry.api.exceptions import ResourceDoesNotExist
from sentry.api.permissions import ScopedPermission
from sentry.models import OrganizationMember, Project


class ProjectPermission(ScopedPermission):
    scope_map = {
        'GET': ['project:read', 'project:write', 'project:delete'],
        'POST': ['project:write', 'project:delete'],
        'PUT': ['project:write', 'project:delete'],
        'DELETE': ['project:delete'],
    }

    def has_object_permission(self, request, view, project):
        if request.auth:
            if self.is_project_key(request):
                return request.auth.project_id == project.id
            return request.auth.organization_id == project.organization_id

        if request.user.is_superuser:
            return True

        try:
            om = OrganizationMember.objects.get(
                Q(has_global_access=True) | Q(teams=project.team_id),
                organization=project.organization_id,
                user=request.user,
            )
        except OrganizationMember.DoesNotExist:
            return False

        allowed_scopes = set(self.scope_map[request.method])
        current_scopes = om.scopes
        return any(s in allowed_scopes for s in current_scopes)


class ProjectEventPermission(ProjectPermission):
    scope_map = {
        'GET': ['event:read', 'event:write', 'event:delete'],
        'POST': ['event:write', 'event:delete'],
        'PUT': ['event:write', 'event:delete'],
        'DELETE': ['event:delete'],
    }


class ProjectEndpoint(Endpoint):
<<<<<<< HEAD
    def convert_args(self, request, organization_slug, project_slug, *args, **kwargs):
=======
    permission_classes = (ProjectPermission,)

    def convert_args(self, request, project_id, *args, **kwargs):
>>>>>>> 9f6a5695
        try:
            project = Project.objects.get(
                organization__slug=organization_slug,
                slug=project_slug,
            )
        except Project.DoesNotExist:
            raise ResourceDoesNotExist

        self.check_object_permissions(request, project)

        kwargs['project'] = project
        return (args, kwargs)<|MERGE_RESOLUTION|>--- conflicted
+++ resolved
@@ -49,13 +49,9 @@
 
 
 class ProjectEndpoint(Endpoint):
-<<<<<<< HEAD
-    def convert_args(self, request, organization_slug, project_slug, *args, **kwargs):
-=======
     permission_classes = (ProjectPermission,)
 
-    def convert_args(self, request, project_id, *args, **kwargs):
->>>>>>> 9f6a5695
+    def convert_args(self, request, organization_slug, project_slug, *args, **kwargs):
         try:
             project = Project.objects.get(
                 organization__slug=organization_slug,
