--- conflicted
+++ resolved
@@ -35,14 +35,10 @@
         if len(slugs) != len(set(slugs.values())):
             return Response({'detail': 'Duplicate slugs'}, status=400)
 
-<<<<<<< HEAD
         project_q = Project.objects.filter(
             organization=organization,
             pk__in=[int(x) for x in slugs]
         )
-=======
-        project_q = organization.project_set.filter(pk__in=[int(x) for x in slugs])
->>>>>>> 43e5c16c
 
         rv = {}
 
