--- conflicted
+++ resolved
@@ -150,11 +150,8 @@
     'kombu.transport.django',
     'raven.contrib.django.raven_compat',
     'sentry',
-<<<<<<< HEAD
     'sentry.nodestore',
-=======
     'sentry.search',
->>>>>>> 53676956
     'sentry.plugins.sentry_interface_types',
     'sentry.plugins.sentry_mail',
     'sentry.plugins.sentry_urls',
@@ -520,18 +517,15 @@
 SENTRY_QUOTAS = 'sentry.quotas.Quota'
 SENTRY_QUOTA_OPTIONS = {}
 
-<<<<<<< HEAD
+# The default value for project-level quotas
+SENTRY_DEFAULT_MAX_EVENTS_PER_MINUTE = '90%'
+
+# The maximum number of events per minute the system should accept.
+SENTRY_SYSTEM_MAX_EVENTS_PER_MINUTE = 0
+
 # Node storage backend
 SENTRY_NODESTORE = 'sentry.nodestore.django.DjangoNodeStorage'
 SENTRY_NODESTORE_OPTIONS = {}
-
-=======
->>>>>>> 53676956
-# The default value for project-level quotas
-SENTRY_DEFAULT_MAX_EVENTS_PER_MINUTE = '90%'
-
-# The maximum number of events per minute the system should accept.
-SENTRY_SYSTEM_MAX_EVENTS_PER_MINUTE = 0
 
 # Search backend
 SENTRY_SEARCH = 'sentry.search.django.DjangoSearchBackend'
