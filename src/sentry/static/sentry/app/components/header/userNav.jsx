import React from 'react';
import ConfigStore from '../../stores/configStore';
import DropdownLink from '../dropdownLink';
import Avatar from '../avatar';
import MenuItem from '../menuItem';
import {t} from '../../locale';

const UserNav = React.createClass({
  shouldComponentUpdate(nextProps, nextState) {
    return false;
  },

  render() {
    let user = ConfigStore.get('user');

    if (!user) {
      // TODO
      return null;
    }

    let title = (
      <Avatar user={user} className="avatar" />
    );

    return (
      <DropdownLink
          topLevelClasses={this.props.className}
          menuClasses="dropdown-menu-right"
<<<<<<< HEAD
          title={title}
          caret={false}
          >
        <MenuItem href={urlPrefix + '/account/settings/'}>{t('Account')}</MenuItem>
=======
          title={title}>
        <MenuItem href="/account/settings/">{t('Account')}</MenuItem>
>>>>>>> 4498a2aa
        <MenuItem to="/api/">{t('API')}</MenuItem>
        {user.isSuperuser &&
          <MenuItem to="/manage/">{t('Admin')}</MenuItem>
        }
        <MenuItem href="/auth/logout/">{t('Sign out')}</MenuItem>
      </DropdownLink>
    );
  }
});

export default UserNav;<|MERGE_RESOLUTION|>--- conflicted
+++ resolved
@@ -26,15 +26,10 @@
       <DropdownLink
           topLevelClasses={this.props.className}
           menuClasses="dropdown-menu-right"
-<<<<<<< HEAD
           title={title}
           caret={false}
           >
-        <MenuItem href={urlPrefix + '/account/settings/'}>{t('Account')}</MenuItem>
-=======
-          title={title}>
         <MenuItem href="/account/settings/">{t('Account')}</MenuItem>
->>>>>>> 4498a2aa
         <MenuItem to="/api/">{t('API')}</MenuItem>
         {user.isSuperuser &&
           <MenuItem to="/manage/">{t('Admin')}</MenuItem>
